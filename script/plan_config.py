--- conflicted
+++ resolved
@@ -127,10 +127,9 @@
             self.agent_model = data['actionModel']
 
         print("Loading paths from " + str(plan_file), end="... ")
+        state_trans = self.state_transition
         if self.agent_model == "MAPF":
             state_trans = self.state_transition_mapf
-        else:
-            state_trans = self.state_transition
         for ag_id in range(self.team_size):
             start = data["start"][ag_id]  # Get start location
             start = (int(start[0]), int(start[1]), DIRECTION[start[2]])
@@ -138,12 +137,11 @@
 
             self.exec_paths[ag_id] = []  # Get actual path
             self.exec_paths[ag_id].append(start)
-<<<<<<< HEAD
             if "actualPaths" in data:
                 tmp_str = data["actualPaths"][ag_id].split(",")
                 tmp_str = tmp_str[self.start_tstep:self.end_tstep]
                 for motion in tmp_str:
-                    next_ = self.state_transition(self.exec_paths[ag_id][-1], motion)
+                    next_ = state_trans(self.exec_paths[ag_id][-1], motion)
                     self.exec_paths[ag_id].append(next_)
                 if self.makespan < max(len(self.exec_paths[ag_id])-1, 0):
                     self.makespan = max(len(self.exec_paths[ag_id])-1, 0)
@@ -160,38 +158,6 @@
                     self.plan_paths[ag_id].append(next_)
             else:
                 print("No planner paths.", end=" ")
-
-=======
-            if "actualPaths" not in data.keys():
-                raise KeyError("Missing actualPaths.")
-            tmp_str = data["actualPaths"][ag_id].split(",")
-            for motion in tmp_str:
-                # if self.agent_model == "MAPF":
-                #     next_ = self.state_transition_mapf(self.exec_paths[ag_id][-1], motion)
-                # else:
-                #     next_ = self.state_transition(self.exec_paths[ag_id][-1], motion)
-                next_ = state_trans(self.exec_paths[ag_id][-1], motion)
-                self.exec_paths[ag_id].append(next_)
-            if self.makespan < max(len(self.exec_paths[ag_id])-1, 0):
-                self.makespan = max(len(self.exec_paths[ag_id])-1, 0)
-
-            self.plan_paths[ag_id] = []  # Get planned path
-            self.plan_paths[ag_id].append(start)
-            if "plannerPaths" not in data.keys():
-                raise KeyError("Missing plannerPaths.")
-            tmp_str = data["plannerPaths"][ag_id].split(",")
-            for tstep, motion in enumerate(tmp_str):
-                # if self.agent_model == "MAPF":
-                #     next_ = self.state_transition_mapf(self.exec_paths[ag_id][tstep], motion)
-                # else:
-                #     next_ = self.state_transition(self.exec_paths[ag_id][tstep], motion)
-                next_ = state_trans(self.exec_paths[ag_id][tstep], motion)
-                self.plan_paths[ag_id].append(next_)
-
-            # Slice the paths between self.start_tstep and self.end_tstep
-            self.exec_paths[ag_id] = self.exec_paths[ag_id][self.start_tstep:self.end_tstep+1]
-            self.plan_paths[ag_id] = self.plan_paths[ag_id][self.start_tstep:self.end_tstep+1]
->>>>>>> 74ca945f
         print("Done!")
 
         print("Loading errors from " + str(plan_file), end="... ")
